const highlightjs = require('highlight.js')
const marked = require('marked')
const remote = require('remote')
const Menu = remote.require('menu')
<<<<<<< HEAD
=======
const MenuItem = remote.require('menu-item')
>>>>>>> 609bcc74
const ipc = require('ipc')
const conf = remote.getGlobal('conf')
const currentWindow = remote.getCurrentWindow()

var rightClickPosition = null

marked.setOptions({
  highlight: function (code, lang) {
    return highlightjs.highlightAuto(code, [lang]).value
  }
})

ipc.on('md', function (raw) {
  const md = marked(raw)
  const base = document.querySelector('base')
  const body = document.querySelector('.markdown-body')
  base.setAttribute('href', remote.getGlobal('baseUrl'))
  body.innerHTML = md
})

window.addEventListener('keydown', function (ev) {
  var esc = ev.keyCode === 27
  var w = ev.keyCode === 87
  var ctrlW = ev.ctrlKey && w
  var cmdW = ev.metaKey && w

  if (esc || ctrlW || cmdW) currentWindow.close()
})

var zoom = require('./zoom')(conf.zoom)

// menu
var vmdSubmenu = [{
  label: 'Quit',
  accelerator: 'CmdOrCtrl+Q',
  click: function () {
    remote.require('app').quit()
  }
}]

if (process.platform === 'darwin') {
  vmdSubmenu = [
    {
      label: 'About vmd',
      selector: 'orderFrontStandardAboutPanel:'
    },
    {
      type: 'separator'
    }
  ].concat(vmdSubmenu)
}
// Doc: https://github.com/atom/electron/blob/master/docs/api/menu-item.md
var template = [
  {
    label: 'vmd',
    submenu: vmdSubmenu
  },
  {
    label: 'File',
    submenu: [
      {
        label: 'Print',
        accelerator: 'CmdOrCtrl+P',
        click: function () {
          window.print()
        }
      }
    ]
  },
  {
    label: 'Edit',
    submenu: [
<<<<<<< HEAD
        { label: 'Copy', accelerator: 'CmdOrCtrl+C', role: 'copy' },
        { label: 'Select All', accelerator: 'CmdOrCtrl+A', role: 'selectall' }
=======
      {
        label: 'Copy',
        accelerator: 'CmdOrCtrl+C',
        click: function () {
          document.execCommand('copy')
        }
      },
      {
        label: 'Select All',
        accelerator: 'CmdOrCtrl+A',
        click: function () {
          document.execCommand('selectAll')
        }
      }
>>>>>>> 609bcc74
    ]
  },
  {
    label: 'View',
    submenu: [
      {
        label: 'Zoom In',
        accelerator: 'CmdOrCtrl+Plus',
        click: function () {
          zoom.zoomIn()
        }
      },
      {
        label: 'Zoom Out',
        accelerator: 'CmdOrCtrl+-',
        click: function () {
          zoom.zoomOut()
        }
      },
      {
        label: 'Reset Zoom',
        accelerator: 'CmdOrCtrl+0',
        click: function () {
          zoom.reset()
        }
      },
      {
        label: 'Toggle Developer Tools',
        accelerator: (function () {
          if (process.platform === 'darwin') {
            return 'Alt+Command+I'
          } else {
            return 'Ctrl+Shift+I'
          }
        })(),
        click: function (item, focusedWindow) {
          if (focusedWindow) {
            focusedWindow.toggleDevTools()
          }
        }
      }
    ]
  }
]

<<<<<<< HEAD
=======
// Context menus
// Doc: https://github.com/atom/electron/blob/master/docs/api/menu.md
const menu = new Menu()

menu.append(new MenuItem({
  label: 'Copy',
  role: 'copy'
}))

menu.append(new MenuItem({
  label: 'Select All',
  role: 'selectall'
}))

// Separator
menu.append(new MenuItem({
  type: 'separator'
}))

menu.append(new MenuItem({
  label: 'Reload',
  click: function () {
    currentWindow.reload()
  }
}))

menu.append(new MenuItem({
  type: 'separator'
}))

menu.append(new MenuItem({
  label: 'Inspect Element',
  click: function () {
    currentWindow.inspectElement(
      rightClickPosition.x,
      rightClickPosition.y
    )
  }
}))

window.addEventListener('contextmenu', function (e) {
  e.preventDefault()
  rightClickPosition = {
    x: e.x,
    y: e.y
  }
  menu.popup(currentWindow)
}, false)

>>>>>>> 609bcc74
Menu.setApplicationMenu(Menu.buildFromTemplate(template))<|MERGE_RESOLUTION|>--- conflicted
+++ resolved
@@ -2,10 +2,7 @@
 const marked = require('marked')
 const remote = require('remote')
 const Menu = remote.require('menu')
-<<<<<<< HEAD
-=======
 const MenuItem = remote.require('menu-item')
->>>>>>> 609bcc74
 const ipc = require('ipc')
 const conf = remote.getGlobal('conf')
 const currentWindow = remote.getCurrentWindow()
@@ -78,10 +75,6 @@
   {
     label: 'Edit',
     submenu: [
-<<<<<<< HEAD
-        { label: 'Copy', accelerator: 'CmdOrCtrl+C', role: 'copy' },
-        { label: 'Select All', accelerator: 'CmdOrCtrl+A', role: 'selectall' }
-=======
       {
         label: 'Copy',
         accelerator: 'CmdOrCtrl+C',
@@ -96,7 +89,6 @@
           document.execCommand('selectAll')
         }
       }
->>>>>>> 609bcc74
     ]
   },
   {
@@ -142,8 +134,6 @@
   }
 ]
 
-<<<<<<< HEAD
-=======
 // Context menus
 // Doc: https://github.com/atom/electron/blob/master/docs/api/menu.md
 const menu = new Menu()
@@ -193,5 +183,4 @@
   menu.popup(currentWindow)
 }, false)
 
->>>>>>> 609bcc74
 Menu.setApplicationMenu(Menu.buildFromTemplate(template))